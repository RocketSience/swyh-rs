## swyh-rs Changelog

- 1.3.6 (unreleased)
  - migrate the configuration folder from `$HOME/swyh-rs` to `$HOME/.swyh-rs` so that it is hidden on Linux and comes before normal folders in Windows Explorer ([issue #32](https://github.com/dheijl/swyh-rs/issues/32))
<<<<<<< HEAD
  - add visual feedback (RMS value) for the audio capture
=======
  - add InnoSetup Windows Setup, unsigned
>>>>>>> 6a8cf9eb
  
- 1.3.5 (Feb 18 2021 dheijl)
  - changes for the new app::awake() in fltk-rs 0.14.0
  - deglob imports
  - optional support for WAV (audio/wma) file format of infinite length for renderers that do not support "naked" PCM 

- 1.3.4 (Feb 03 2021 dheijl)
  - optimize GUI event loop with new fltk-rs app messages, decreasing CPU usage even more

- 1.3.3 (Jan 31 2021 dheijl)
  - remove redundant closures
  - better resizing with fltk-rs thanks @Moalyousef
  - use tiny-http crate instead of github repo (identity-encoding fix included)

- 1.3.2 (Jan 7 2020 dheijl)
  - prevent panics caused by changed ureq 2.0 error handling
  - implement a global configuration singleton (read once at startup) so that we don't have to reread it every time
  - cargo clippy
  - allow for multiple streaming connections to exist for the same renderer. This should finally fix the problems with Autoresume getting into a play/stop play loop with some renderers.

- 1.3.1 (Jan 6 2020 dheijl)
  - upgrade to rust 1.49
  - fix capture timeouts for Bubble with OpenHome Chromecast/Nest Audio 

- 1.3.0 (Jan 4 2021 dheijl)
  - Removed the "SeekId" action from OpenHome control, as it is not needed and interferes with AutoResume on some renderers (Bubble) 
  - adjusted the capture time-out to be smaller (15 sec) than the "no sound" time-out (30 sec) of BubbleUPNP Server
  - with the above changes Autoresume should now work reliably with OpenHome and Bubble UPNP Server
  - upgrade ureq to 2.0 (comes with breaking changes)

- 1.2.2 (Dec 29 2020 dheijl)
  - send continuous silence if no sound has been captured for 30 seconds to prevent connected renderers disconnecting
  - use official github tiny-http repo now that Equality_Reader is removed from Identity transfer 

- 1.2.1 (Dec 17 2020 dheijl)
  - fix copy-and-paste bug when reading configuration file

- 1.2.0 (Dec 14 2020 dheijl)
  - slight GUI changes (BG color)
  - replace a couple of fltk handle2() events by callback2() events 
  - some code cleanup

- 1.1.1 (Dec 7 2020 dheijl)
  - fix renderer button insert position

- 1.1.0 (Dec 7 2020 dheijl)
  - use good practice for Cargo.toml and Cargo.lock files (thanks @Boscop)
  - option to disable chunked transfer encoding in cases where the (AVTransport) renderer has problems with it 
  (*__Note__: I had to use a patched fork of tiny_http to let this work, as per [this pull request](https://github.com/tiny-http/tiny-http/pull/183)*)

- 1.0.8 (Nov 27 2020 dheijl)
  - switch to parking_lot Mutex and Once, and use Ninja-Build for fltk to speed up CMake in the fltk build
  
- 1.0.7 (Nov 19 2020 dheijl)
  - upgrade to rustc 1.48, fltk-rs 0.10.11, and some small code improvements 

- 1.0.6 (Nov 17 2020 dheijl)
  - implement autoconnect to the last used renderer on startup (https://github.com/dheijl/swyh-rs/issues/19)

- 1.0.5 (Nov 17 2020 dheijl)
  - various code improvements offered by @Boscop (https://github.com/dheijl/swyh-rs/issues/22)

- 1.0.4 (Nov 16 2020 dheijl)
  - bugfix for sample rate from default audio output device being advertised while sample rate of actual audio output device was used

- 1.0.3 (Nov 16 2020 dheijl)
    - SSDP now detects all OpenHome and DLNA renderers, but only uses the OpenHome device for devices that are capable of both
    - prevent panic in audio source chooser caused by vertical bar ("|") in audio source name, it too must be escaped for FLTK Menu_Item...

- 1.0.2 (Nov 15 2020 dheijl)
    - support for Chromecast as DLNA device defined in Bubble UPNP Server, thanks BubbleSoft for the assistance!

- 1.0.1 (Nov 14 2020 dheijl & MoAlyousef)
    - resizing is now usable (except for the horizontal scrollbar at the bottom that may get lost)
    - fix for '/' in the name of an output audio source

- 1.0.0 (Nov 11 2020 dheijl)
    enable windows resizing again, but it does not really work in FLTK, even when using Pack groups...

- 0.9.9  (Nov 11 2020 dheijl)
    disable resizing

- 0.9.8 (Nov 10 2020 dheijl)
    better handling of ssdp discovery change and restart button

- 0.9.7  (Nov 9 2020  dheijl) 
    show a restart button after a configuration change that needs an application restart

- 0.9.6  (Nov 9 2020  dheijl)
    improve application start time

- 0.9.5  (Nov 8 2020  dheijl)
    make the SSDP discovery interval a configurable option

- 0.9.4  (Nov 6 2020  dheijl)
    simplify and unify SSDP discovery

- 0.9.3  (Oct 21 2020 dheijl)
    reduce network traffic during SSDP discovery for previously discovered renderers

- 0.9.2  (Oct 20 2020 dheijl)
    rerun SSDP discovery every minute, updating the renderers<|MERGE_RESOLUTION|>--- conflicted
+++ resolved
@@ -2,11 +2,8 @@
 
 - 1.3.6 (unreleased)
   - migrate the configuration folder from `$HOME/swyh-rs` to `$HOME/.swyh-rs` so that it is hidden on Linux and comes before normal folders in Windows Explorer ([issue #32](https://github.com/dheijl/swyh-rs/issues/32))
-<<<<<<< HEAD
   - add visual feedback (RMS value) for the audio capture
-=======
   - add InnoSetup Windows Setup, unsigned
->>>>>>> 6a8cf9eb
   
 - 1.3.5 (Feb 18 2021 dheijl)
   - changes for the new app::awake() in fltk-rs 0.14.0
